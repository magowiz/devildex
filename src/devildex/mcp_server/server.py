--- conflicted
+++ resolved
@@ -24,13 +24,9 @@
 
 mcp = FastMCP("Demo 🚀")
 
-<<<<<<< HEAD
-standalone_core: Any = None
-=======
 # Global variable to hold the DevilDexCore instance
 # This will be set by the main application or by the standalone server initialization
 _core_instance: Any = None
->>>>>>> bc017ab0
 
 def set_core_instance(core_instance: Any):
     global _core_instance
@@ -41,11 +37,7 @@
     project: str | None = None, all_projects: bool = False
 ) -> dict[str, str] | list[str]:
     """Get a list of docsets."""
-<<<<<<< HEAD
-    if not standalone_core:
-=======
     if not _core_instance:
->>>>>>> bc017ab0
         return {"error": "DevilDexCore not initialized in MCP server."}
 
     if not project and not all_projects:
@@ -176,19 +168,13 @@
 
     db_url = os.getenv("DEVILDEX_MCP_DB_URL", None)
     server_logger.info(f"Using database URL: {db_url}")
-<<<<<<< HEAD
-    standalone_core = DevilDexCore(database_url=db_url)
-=======
-    
+
     # Get the docset base output path from environment, if set by the test fixture
     docset_base_output_path_env = os.getenv("DEVILDEX_DOCSET_BASE_OUTPUT_PATH", None)
-    
+
     if docset_base_output_path_env:
         standalone_core = DevilDexCore(database_url=db_url, docset_base_output_path=Path(docset_base_output_path_env))
-    else:
-        standalone_core = DevilDexCore(database_url=db_url)
-        
->>>>>>> bc017ab0
+    else:standalone_core = DevilDexCore(database_url=db_url)
     database.init_db(database_url=db_url)
     server_logger.info("Database initialized for standalone server.")
 
@@ -201,11 +187,6 @@
         mcp.run(transport="http", host="127.0.0.1", port=mcp_port, path="/mcp")
     except KeyboardInterrupt:
         server_logger.info("KeyboardInterrupt received. Shutting down.")
-<<<<<<< HEAD
-    except Exception:
-        server_logger.exception("Error running MCP server")
-    server_logger.info("MCP server standalone mode finished.")
-=======
     except RuntimeError:
         server_logger.exception("Error running MCP server: A runtime error occurred.")
     except OSError:
@@ -214,5 +195,4 @@
         )
     except Exception:
         server_logger.exception("Error running MCP server")
-    server_logger.info("MCP server finished.")
->>>>>>> bc017ab0
+    server_logger.info("MCP server finished.")