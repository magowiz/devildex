--- conflicted
+++ resolved
@@ -5,8 +5,6 @@
 import tempfile
 import time
 from pathlib import Path
-<<<<<<< HEAD
-=======
 import os  # Import os
 import subprocess  # Import subprocess
 import tempfile  # Import tempfile
@@ -14,7 +12,6 @@
 from pathlib import Path  # Import Path
 import socket # Import socket
 import re # Import re
->>>>>>> bc017ab0
 
 import pytest
 from fastmcp import Client
@@ -29,10 +26,6 @@
 
 
 @pytest.fixture(scope="module")
-<<<<<<< HEAD
-def mcp_server_with_populated_db():
-    """Fixture to set up an in-memory SQLite database, populate it."""
-=======
 def free_port():
     """Fixture to provide a free port for testing."""
     with socket.socket(socket.AF_INET, socket.SOCK_STREAM) as s:
@@ -45,7 +38,6 @@
     """Fixture to set up an in-memory SQLite database, populate it,
     and yield a DevilDexCore instance initialized with it.
     """
->>>>>>> bc017ab0
     # Use a temporary file for the SQLite database
     temp_db_file = tempfile.NamedTemporaryFile(suffix=".db", delete=False)
     temp_db_file.close()  # Close the file handle, but keep the file
@@ -65,48 +57,8 @@
             "<h3>Requests Subdir Page 2</h3>"
         )
 
-<<<<<<< HEAD
-        pkg_info_requests = PackageInfo(
-            package_name="requests", summary="HTTP for Humans."
-        )
-        docset_requests = Docset(
-            package_name="requests",
-            package_version="2.25.1",
-            status="available",
-            package_info=pkg_info_requests,
-        )
-        session.add_all([pkg_info_requests, docset_requests])
-        session.commit()
-        # Associate docset with project
-        project1.docsets.append(docset_requests)
-        session.commit()
-
-        # Add PackageInfo and Docset for "flask"
-        pkg_info_flask = PackageInfo(package_name="flask", summary="Web framework.")
-        docset_flask = Docset(
-            package_name="flask",
-            package_version="2.0.0",
-            status="available",
-            package_info=pkg_info_flask,
-        )
-        session.add_all([pkg_info_flask, docset_flask])
-        session.commit()
-        project1.docsets.append(docset_flask)
-        session.commit()
-
-        pkg_info_django = PackageInfo(package_name="django", summary="Web framework.")
-        docset_django = Docset(
-            package_name="django",
-            package_version="3.2.0",
-            status="available",
-            package_info=pkg_info_django,
-        )
-        session.add_all([pkg_info_django, docset_django])
-        session.commit()
-=======
         database.init_db(db_url)
         core_instance = DevilDexCore(database_url=db_url, docset_base_output_path=temp_docset_path) # Pass the temp path to core
->>>>>>> bc017ab0
 
         # Populate the database with known data
         with database.get_session() as session:
@@ -320,9 +272,6 @@
             pytest.fail(
                 "An error occurred during 'get_docsets_list' (invalid params)"
                 f" tool communication: {e}"
-<<<<<<< HEAD
-            )
-=======
             )
 
 
@@ -439,5 +388,4 @@
             assert "error" in response.data
             assert "Invalid page path" in response.data["error"]
         except Exception as e:
-            pytest.fail(f"An error occurred during 'get_page_content' tool communication: {e}")
->>>>>>> bc017ab0
+            pytest.fail(f"An error occurred during 'get_page_content' tool communication: {e}")